# Install and register sumologic collector via token with specified default sources.json
# https://help.sumologic.com/03Send-Data/Installed-Collectors/05Reference-Information-for-Collector-Installation/04Add_a_Collector_to_a_Windows_Machine_Image
# Usage: ./windows-install-sumologic.ps1 -t <my secret token>
# Uninstall: C:\Program Files\Sumo Logic Collector\uninstall.exe -q -console
# C:\"Program Files\Sumo Logic Collector\uninstall.exe" -q -console

<<<<<<< HEAD
if (-not ([Security.Principal.WindowsPrincipal][Security.Principal.WindowsIdentity]::GetCurrent()).IsInRole([Security.Principal.WindowsBuiltInRole]::Administrator)) {
  write-host "Must be ran as admin."
  exit 1
}
if(!$token){
  $token = Read-Host "Enter token"
}
=======

Param(
  [Parameter(Mandatory=$true)]
  [string]$token
)
# [string]$hostname = ($env:computerName).tolower()

>>>>>>> b39188d0
$ErrorActionPreference = "Stop"
$install_dir="C:\Sum"
$hostname=((hostname).tolower())
# $hostname = $hostname + "_events"
write-host "$hostname sumo install beginning ..."


function install() {
  if(!(test-path $install_dir)){
    New-Item -ItemType Directory -Force -Path $install_dir
  }

  [System.Net.ServicePointManager]::SecurityProtocol = [System.Net.SecurityProtocolType]'Tls12'
  Invoke-WebRequest 'https://collectors.us2.sumologic.com/rest/download/win64' -outfile 'C:\Windows\Temp\SumoCollector.exe'
  Invoke-WebRequest 'https://raw.githubusercontent.com/jeremybusk/sumologic/master/windows_default_sources.json' -outfile "$install_dir\sources.json"
  C:\Windows\Temp\SumoCollector.exe -console -q -Vclobber=True "-Vsumo.token_and_url=$token" "-Vcollector.name=$hostname" "-Vsources=$install_dir\"
}


# Tests
function test_sumo_collector_service_not_running() {
  if ((get-service -name sumo-collector).status -ne "Running") {
    write-host "ERROR: Serivce is not running. Install appears to have failed."
    exit 1
  }
}


function test_not_running(){
  # if ((get-service -name sumo-collector).status -eq "Running") {
  if (get-service | findstr -i sumo-collector) {
    write-host "ERROR: Serivce is already installed and running. Exiting install."
    exit 1
  }
}


function uninstall(){
  C:\Program` Files\Sumo` Logic` Collector\uninstall.exe -q -console
}


function main() {
  test_not_running
  install
}

main<|MERGE_RESOLUTION|>--- conflicted
+++ resolved
@@ -4,7 +4,6 @@
 # Uninstall: C:\Program Files\Sumo Logic Collector\uninstall.exe -q -console
 # C:\"Program Files\Sumo Logic Collector\uninstall.exe" -q -console
 
-<<<<<<< HEAD
 if (-not ([Security.Principal.WindowsPrincipal][Security.Principal.WindowsIdentity]::GetCurrent()).IsInRole([Security.Principal.WindowsBuiltInRole]::Administrator)) {
   write-host "Must be ran as admin."
   exit 1
@@ -12,19 +11,10 @@
 if(!$token){
   $token = Read-Host "Enter token"
 }
-=======
-
-Param(
-  [Parameter(Mandatory=$true)]
-  [string]$token
-)
-# [string]$hostname = ($env:computerName).tolower()
-
->>>>>>> b39188d0
 $ErrorActionPreference = "Stop"
 $install_dir="C:\Sum"
 $hostname=((hostname).tolower())
-# $hostname = $hostname + "_events"
+$hostname = $hostname + "_events"
 write-host "$hostname sumo install beginning ..."
 
 
