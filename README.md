--- conflicted
+++ resolved
@@ -5,20 +5,12 @@
 - Manage Data > Collection
 - Dropdown: Show: Stopped Collectors
 
-<<<<<<< HEAD
-As admin run something like 
-=======
-As administrator this would be a simple remove install assuming X is drive file is on
->>>>>>> b39188d0
+Login to host and as admin run something like 
 ```
 C:\"Program Files\Sumo Logic Collector\uninstall.exe" -q -console
 powershell -c  X:\src\sumologic\windows-install-sumologic.ps1
 ```
 
-<<<<<<< HEAD
-
-=======
->>>>>>> b39188d0
 ```
 Invoke-Command -ComputerName remotehost -ScriptBlock {start-service sumo-collector}
 Invoke-Command -ComputerName remotehost -ScriptBlock {get-service sumo-collector | fl *}
